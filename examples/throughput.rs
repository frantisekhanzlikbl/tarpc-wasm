--- conflicted
+++ resolved
@@ -12,11 +12,8 @@
 extern crate tarpc;
 extern crate env_logger;
 extern crate futures;
-<<<<<<< HEAD
 extern crate serde;
-=======
 extern crate tokio_core;
->>>>>>> 2c09a357
 
 use std::io::{Read, Write, stdout};
 use std::net;
