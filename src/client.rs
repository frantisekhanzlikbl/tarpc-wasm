// Copyright 2016 Google Inc. All Rights Reserved.
//
// Licensed under the MIT License, <LICENSE or http://opensource.org/licenses/MIT>.
// This file may not be copied, modified, or distributed except according to those terms.

use {Reactor, WireError};
<<<<<<< HEAD
use bincode::serde::DeserializeError;
=======
use bincode;
use futures::{self, Future};
use protocol::Proto;
>>>>>>> 338c91d3
#[cfg(feature = "tls")]
use self::tls::*;
use tokio_core::reactor;

<<<<<<< HEAD
type WireResponse<Resp, E> = Result<Result<Resp, WireError<E>>, DeserializeError>;
=======
type WireResponse<Resp, E> = Result<Result<Resp, WireError<E>>, bincode::Error>;
type ResponseFuture<Req, Resp, E> = futures::Map<<BindClient<Req, Resp, E> as Service>::Future,
                                            fn(WireResponse<Resp, E>) -> Result<Resp, ::Error<E>>>;
type BindClient<Req, Resp, E> = <Proto<Req, Result<Resp, WireError<E>>> as
                                ProtoBindClient<Multiplex, StreamType>>::BindClient;
>>>>>>> 338c91d3

/// TLS-specific functionality
#[cfg(feature = "tls")]
pub mod tls {
    use native_tls::{Error, TlsConnector};

    /// TLS context for client
    pub struct Context {
        /// Domain to connect to
        pub domain: String,
        /// TLS connector
        pub tls_connector: TlsConnector,
    }

    impl Context {
        /// Try to construct a new `Context`.
        ///
        /// The provided domain will be used for both
        /// [SNI](https://en.wikipedia.org/wiki/Server_Name_Indication) and certificate hostname
        /// validation.
        pub fn new<S: Into<String>>(domain: S) -> Result<Self, Error> {
            Ok(Context {
                domain: domain.into(),
                tls_connector: TlsConnector::builder()?.build()?,
            })
        }

        /// Construct a new `Context` using the provided domain and `TlsConnector`
        ///
        /// The domain will be used for both
        /// [SNI](https://en.wikipedia.org/wiki/Server_Name_Indication) and certificate hostname
        /// validation.
        pub fn from_connector<S: Into<String>>(domain: S, tls_connector: TlsConnector) -> Self {
            Context {
                domain: domain.into(),
                tls_connector: tls_connector,
            }
        }
    }
}

<<<<<<< HEAD
=======
/// A client that impls `tokio_service::Service` that writes and reads bytes.
///
/// Typically, this would be combined with a serialization pre-processing step
/// and a deserialization post-processing step.
#[doc(hidden)]
pub struct Client<Req, Resp, E>
    where Req: Serialize + 'static,
          Resp: Deserialize + 'static,
          E: Deserialize + 'static
{
    inner: BindClient<Req, Resp, E>,
}

impl<Req, Resp, E> Clone for Client<Req, Resp, E>
    where Req: Serialize + 'static,
          Resp: Deserialize + 'static,
          E: Deserialize + 'static
{
    fn clone(&self) -> Self {
        Client { inner: self.inner.clone() }
    }
}

impl<Req, Resp, E> Service for Client<Req, Resp, E>
    where Req: Serialize + Sync + Send + 'static,
          Resp: Deserialize + Sync + Send + 'static,
          E: Deserialize + Sync + Send + 'static
{
    type Request = Req;
    type Response = Result<Resp, ::Error<E>>;
    type Error = io::Error;
    type Future = ResponseFuture<Req, Resp, E>;

    fn call(&self, request: Self::Request) -> Self::Future {
        self.inner.call(request).map(Self::map_err)
    }
}

impl<Req, Resp, E> Client<Req, Resp, E>
    where Req: Serialize + 'static,
          Resp: Deserialize + 'static,
          E: Deserialize + 'static
{
    fn new(inner: BindClient<Req, Resp, E>) -> Self
        where Req: Serialize + Sync + Send + 'static,
              Resp: Deserialize + Sync + Send + 'static,
              E: Deserialize + Sync + Send + 'static
    {
        Client { inner: inner }
    }

    fn map_err(resp: WireResponse<Resp, E>) -> Result<Resp, ::Error<E>> {
        resp.map(|r| r.map_err(::Error::from))
            .map_err(::Error::ClientSerialize)
            .and_then(|r| r)
    }
}

impl<Req, Resp, E> fmt::Debug for Client<Req, Resp, E>
    where Req: Serialize + 'static,
          Resp: Deserialize + 'static,
          E: Deserialize + 'static
{
    fn fmt(&self, f: &mut fmt::Formatter) -> Result<(), fmt::Error> {
        write!(f, "Client {{ .. }}")
    }
}

>>>>>>> 338c91d3
/// Additional options to configure how the client connects and operates.
#[derive(Default)]
pub struct Options {
    reactor: Option<Reactor>,
    #[cfg(feature = "tls")]
    tls_ctx: Option<Context>,
}

impl Options {
    /// Connect using the given reactor handle.
    pub fn handle(mut self, handle: reactor::Handle) -> Self {
        self.reactor = Some(Reactor::Handle(handle));
        self
    }

    /// Connect using the given reactor remote.
    pub fn remote(mut self, remote: reactor::Remote) -> Self {
        self.reactor = Some(Reactor::Remote(remote));
        self
    }

    /// Connect using the given `Context`
    #[cfg(feature = "tls")]
    pub fn tls(mut self, tls_ctx: Context) -> Self {
        self.tls_ctx = Some(tls_ctx);
        self
    }
}

/// Exposes a trait for connecting asynchronously to servers.
pub mod future {
    use {REMOTE, Reactor, WireError};
    use futures::{self, Future, future};
    use protocol::Proto;
    use serde::{Deserialize, Serialize};
    use std::fmt;
    use std::io;
    use std::net::SocketAddr;
    use stream_type::StreamType;
    use super::{Options, WireResponse};
    use tokio_core::net::TcpStream;
    use tokio_core::reactor;
    use tokio_proto::BindClient as ProtoBindClient;
    use tokio_proto::multiplex::Multiplex;
    use tokio_service::Service;
    #[cfg(feature = "tls")]
    use tokio_tls::TlsConnectorExt;
    #[cfg(feature = "tls")]
    use errors::native_to_io;

    /// A client that impls `tokio_service::Service` that writes and reads bytes.
    #[doc(hidden)]
    pub struct Client<Req, Resp, E>
        where Req: Serialize + 'static,
              Resp: Deserialize + 'static,
              E: Deserialize + 'static
    {
        inner: BindClient<Req, Resp, E>,
    }

    impl<Req, Resp, E> Clone for Client<Req, Resp, E>
        where Req: Serialize + 'static,
              Resp: Deserialize + 'static,
              E: Deserialize + 'static
    {
        fn clone(&self) -> Self {
            Client { inner: self.inner.clone() }
        }
    }

    impl<Req, Resp, E> Service for Client<Req, Resp, E>
        where Req: Serialize + Sync + Send + 'static,
              Resp: Deserialize + Sync + Send + 'static,
              E: Deserialize + Sync + Send + 'static
    {
        type Request = Req;
        type Response = Resp;
        type Error =  ::Error<E>;
        type Future = ResponseFuture<Req, Resp, E>;

        fn call(&self, request: Self::Request) -> Self::Future {
            fn identity<T>(t: T) -> T { t }
            self.inner.call(request)
                .map(Self::map_err as _)
                .map_err(::Error::from as _)
                .and_then(identity as _)
        }
    }

    impl<Req, Resp, E> Client<Req, Resp, E>
        where Req: Serialize + 'static,
              Resp: Deserialize + 'static,
              E: Deserialize + 'static
    {
        fn new(inner: BindClient<Req, Resp, E>) -> Self
            where Req: Serialize + Sync + Send + 'static,
                  Resp: Deserialize + Sync + Send + 'static,
                  E: Deserialize + Sync + Send + 'static
        {
            Client { inner: inner }
        }

        fn map_err(resp: WireResponse<Resp, E>) -> Result<Resp, ::Error<E>> {
            resp.map(|r| r.map_err(::Error::from))
                .map_err(::Error::ClientDeserialize)
                .and_then(|r| r)
        }
    }

    impl<Req, Resp, E> fmt::Debug for Client<Req, Resp, E>
        where Req: Serialize + 'static,
              Resp: Deserialize + 'static,
              E: Deserialize + 'static
    {
        fn fmt(&self, f: &mut fmt::Formatter) -> Result<(), fmt::Error> {
            write!(f, "Client {{ .. }}")
        }
    }

    /// Types that can connect to a server asynchronously.
    pub trait Connect: Sized {
        /// The type of the future returned when calling `connect`.
        type ConnectFut: Future<Item = Self, Error = io::Error>;

        /// Connects to a server located at the given address, using the given options.
        fn connect(addr: SocketAddr, options: Options) -> Self::ConnectFut;
    }

    /// A future that resolves to a `Client` or an `io::Error`.
    pub type ConnectFuture<Req, Resp, E> = futures::Flatten<
        futures::MapErr<futures::Oneshot<io::Result<Client<Req, Resp, E>>>,
        fn(futures::Canceled) -> io::Error>>;

    impl<Req, Resp, E> Connect for Client<Req, Resp, E>
        where Req: Serialize + Sync + Send + 'static,
              Resp: Deserialize + Sync + Send + 'static,
              E: Deserialize + Sync + Send + 'static
    {
        type ConnectFut = ConnectFuture<Req, Resp, E>;

        fn connect(addr: SocketAddr, options: Options) -> Self::ConnectFut {
            // we need to do this for tls because we need to avoid moving the entire `Options`
            // struct into the `setup` closure, since `Reactor` is not `Send`.
            #[cfg(feature = "tls")]
            let mut options = options;
            #[cfg(feature = "tls")]
            let tls_ctx = options.tls_ctx.take();

            let connect = move |handle: &reactor::Handle| {
                let handle2 = handle.clone();
                TcpStream::connect(&addr, handle)
                    .and_then(move |socket| {
                        #[cfg(feature = "tls")]
                        match tls_ctx {
                            Some(tls_ctx) => {
                                future::Either::A(tls_ctx.tls_connector
                                    .connect_async(&tls_ctx.domain, socket)
                                    .map(StreamType::Tls)
                                    .map_err(native_to_io))
                            }
                            None => future::Either::B(future::ok(StreamType::Tcp(socket))),
                        }
                        #[cfg(not(feature = "tls"))]
                        future::ok(StreamType::Tcp(socket))
                    })
                    .map(move |tcp| Client::new(Proto::new().bind_client(&handle2, tcp)))
            };
            let setup = move |tx: futures::sync::oneshot::Sender<_>| {
                move |handle: &reactor::Handle| {
                    connect(handle).then(move |result| {
                        tx.complete(result);
                        Ok(())
                    })
                }
            };

            let rx = match options.reactor {
                Some(Reactor::Handle(handle)) => {
                    let (tx, rx) = futures::oneshot();
                    handle.spawn(setup(tx)(&handle));
                    rx
                }
                Some(Reactor::Remote(remote)) => {
                    let (tx, rx) = futures::oneshot();
                    remote.spawn(setup(tx));
                    rx
                }
                None => {
                    let (tx, rx) = futures::oneshot();
                    REMOTE.spawn(setup(tx));
                    rx
                }
            };
            fn panic(canceled: futures::Canceled) -> io::Error {
                unreachable!(canceled)
            }
            rx.map_err(panic as _).flatten()
        }
    }

    type ResponseFuture<Req, Resp, E> =
        futures::AndThen<futures::MapErr<
        futures::Map<<BindClient<Req, Resp, E> as Service>::Future,
                     fn(WireResponse<Resp, E>) -> Result<Resp, ::Error<E>>>,
            fn(io::Error) -> ::Error<E>>,
                     Result<Resp, ::Error<E>>,
                     fn(Result<Resp, ::Error<E>>) -> Result<Resp, ::Error<E>>>;
    type BindClient<Req, Resp, E> =
        <Proto<Req, Result<Resp, WireError<E>>>
            as ProtoBindClient<Multiplex, StreamType>>::BindClient;
}

/// Exposes a trait for connecting synchronously to servers.
pub mod sync {
    use std::io;
    use std::net::ToSocketAddrs;
    use super::Options;

    /// Types that can connect to a server synchronously.
    pub trait Connect: Sized {
        /// Connects to a server located at the given address.
        fn connect<A>(addr: A, options: Options) -> Result<Self, io::Error> where A: ToSocketAddrs;
    }
}<|MERGE_RESOLUTION|>--- conflicted
+++ resolved
@@ -4,26 +4,12 @@
 // This file may not be copied, modified, or distributed except according to those terms.
 
 use {Reactor, WireError};
-<<<<<<< HEAD
-use bincode::serde::DeserializeError;
-=======
 use bincode;
-use futures::{self, Future};
-use protocol::Proto;
->>>>>>> 338c91d3
 #[cfg(feature = "tls")]
 use self::tls::*;
 use tokio_core::reactor;
 
-<<<<<<< HEAD
-type WireResponse<Resp, E> = Result<Result<Resp, WireError<E>>, DeserializeError>;
-=======
 type WireResponse<Resp, E> = Result<Result<Resp, WireError<E>>, bincode::Error>;
-type ResponseFuture<Req, Resp, E> = futures::Map<<BindClient<Req, Resp, E> as Service>::Future,
-                                            fn(WireResponse<Resp, E>) -> Result<Resp, ::Error<E>>>;
-type BindClient<Req, Resp, E> = <Proto<Req, Result<Resp, WireError<E>>> as
-                                ProtoBindClient<Multiplex, StreamType>>::BindClient;
->>>>>>> 338c91d3
 
 /// TLS-specific functionality
 #[cfg(feature = "tls")]
@@ -65,77 +51,6 @@
     }
 }
 
-<<<<<<< HEAD
-=======
-/// A client that impls `tokio_service::Service` that writes and reads bytes.
-///
-/// Typically, this would be combined with a serialization pre-processing step
-/// and a deserialization post-processing step.
-#[doc(hidden)]
-pub struct Client<Req, Resp, E>
-    where Req: Serialize + 'static,
-          Resp: Deserialize + 'static,
-          E: Deserialize + 'static
-{
-    inner: BindClient<Req, Resp, E>,
-}
-
-impl<Req, Resp, E> Clone for Client<Req, Resp, E>
-    where Req: Serialize + 'static,
-          Resp: Deserialize + 'static,
-          E: Deserialize + 'static
-{
-    fn clone(&self) -> Self {
-        Client { inner: self.inner.clone() }
-    }
-}
-
-impl<Req, Resp, E> Service for Client<Req, Resp, E>
-    where Req: Serialize + Sync + Send + 'static,
-          Resp: Deserialize + Sync + Send + 'static,
-          E: Deserialize + Sync + Send + 'static
-{
-    type Request = Req;
-    type Response = Result<Resp, ::Error<E>>;
-    type Error = io::Error;
-    type Future = ResponseFuture<Req, Resp, E>;
-
-    fn call(&self, request: Self::Request) -> Self::Future {
-        self.inner.call(request).map(Self::map_err)
-    }
-}
-
-impl<Req, Resp, E> Client<Req, Resp, E>
-    where Req: Serialize + 'static,
-          Resp: Deserialize + 'static,
-          E: Deserialize + 'static
-{
-    fn new(inner: BindClient<Req, Resp, E>) -> Self
-        where Req: Serialize + Sync + Send + 'static,
-              Resp: Deserialize + Sync + Send + 'static,
-              E: Deserialize + Sync + Send + 'static
-    {
-        Client { inner: inner }
-    }
-
-    fn map_err(resp: WireResponse<Resp, E>) -> Result<Resp, ::Error<E>> {
-        resp.map(|r| r.map_err(::Error::from))
-            .map_err(::Error::ClientSerialize)
-            .and_then(|r| r)
-    }
-}
-
-impl<Req, Resp, E> fmt::Debug for Client<Req, Resp, E>
-    where Req: Serialize + 'static,
-          Resp: Deserialize + 'static,
-          E: Deserialize + 'static
-{
-    fn fmt(&self, f: &mut fmt::Formatter) -> Result<(), fmt::Error> {
-        write!(f, "Client {{ .. }}")
-    }
-}
-
->>>>>>> 338c91d3
 /// Additional options to configure how the client connects and operates.
 #[derive(Default)]
 pub struct Options {
@@ -240,7 +155,7 @@
 
         fn map_err(resp: WireResponse<Resp, E>) -> Result<Resp, ::Error<E>> {
             resp.map(|r| r.map_err(::Error::from))
-                .map_err(::Error::ClientDeserialize)
+                .map_err(::Error::ClientSerialize)
                 .and_then(|r| r)
         }
     }
